--- conflicted
+++ resolved
@@ -641,7 +641,7 @@
 					"rxjs/**",
 					"ng2-charts",
 					"chart.js",
-					"plotly.js-dist",
+					"plotly.js-dist-min",
 					"angular2-grid",
 					"html-query-plan"
                 ]
@@ -770,17 +770,6 @@
                 "target": "**/{node,electron-browser,electron-main}/**/test/**",
                 "restrictions": [
                     "**/{vs,sql}/**",
-<<<<<<< HEAD
-                    "azdata",
-                    "vscode",
-                    "@angular/*",
-                    "rxjs/**",
-                    "chart.js",
-                    "ng2-charts",
-                    "angular2-grid",
-                    "html-query-plan",
-                    "plotly.js-dist-min"
-=======
                     "*" // node modules
                 ]
             },
@@ -789,7 +778,6 @@
                 "restrictions": [
                     "**/{vs,sql}/**",
                     "*" // node modules
->>>>>>> 9d9788d1
                 ]
             },
             {
