/*---------------------------------------------------------------------------------------------
 *  Copyright (c) Microsoft Corporation. All rights reserved.
 *  Licensed under the Source EULA. See License.txt in the project root for license information.
 *--------------------------------------------------------------------------------------------*/

import * as vscode from 'vscode';
<<<<<<< HEAD
import { promises as fs } from 'fs';
=======
import * as os from 'os';
>>>>>>> 9680b1e2
/**
 * Consolidates on the error message string
 */
export function getErrorMessage(error: any): string {
	return (error instanceof Error)
		? (typeof error.message === 'string' ? error.message : '')
		: typeof error === 'string' ? error : `${JSON.stringify(error, undefined, '\t')}`;
}

/**
 * removes any leading portion shared between the two URIs from outerUri.
 * e.g. [@param innerUri: 'this\is'; @param outerUri: '\this\is\my\path'] => 'my\path'
 * @param innerUri the URI that will be cut away from the outer URI
 * @param outerUri the URI that will have any shared beginning portion removed
 */
export function trimUri(innerUri: vscode.Uri, outerUri: vscode.Uri): string {
	let innerParts = innerUri.path.split('/');
	let outerParts = outerUri.path.split('/');

	while (innerParts.length > 0 && outerParts.length > 0 && innerParts[0].toLocaleLowerCase() === outerParts[0].toLocaleLowerCase()) {
		innerParts = innerParts.slice(1);
		outerParts = outerParts.slice(1);
	}

	return outerParts.join('/');
}

/**
 * Trims any character contained in @param chars from both the beginning and end of @param input
 */
export function trimChars(input: string, chars: string): string {
	let output = input;

	let i = 0;
	while (chars.includes(output[i])) { i++; }
	output = output.substr(i);

	i = 0;
	while (chars.includes(output[output.length - i - 1])) { i++; }
	output = output.substring(0, output.length - i);

	return output;
}

/**
<<<<<<< HEAD
 * Checks if the folder or file exists @param path path of the folder/file
*/
export async function exists(path: string): Promise<boolean> {
	try {
		await fs.access(path);
		return true;
	} catch (e) {
		return false;
	}
}

/**
 * Convert camelCase input to PascalCase
 */
export function toPascalCase(input: string): string {
	return input.charAt(0).toUpperCase() + input.substr(1);
}

/**
 * Convert PascalCase input to camelCase
 */
export function toCamelCase(input: string): string {
	return input.charAt(0).toLowerCase() + input.substr(1);
=======
 * get quoted path to be used in any commandline argument
 * @param filePath
 */
export function getSafePath(filePath: string): string {
	return (os.platform() === 'win32') ?
		getSafeWindowsPath(filePath) :
		getSafeNonWindowsPath(filePath);
}

/**
 * ensure that path with spaces are handles correctly
 */
export function getSafeWindowsPath(filePath: string): string {
	filePath = filePath.split('\\').join('\\\\').split('"').join('');
	return '"' + filePath + '"';
}

/**
 * ensure that path with spaces are handles correctly
 */
export function getSafeNonWindowsPath(filePath: string): string {
	filePath = filePath.split('\\').join('/').split('"').join('');
	return '"' + filePath + '"';
>>>>>>> 9680b1e2
}<|MERGE_RESOLUTION|>--- conflicted
+++ resolved
@@ -4,11 +4,8 @@
  *--------------------------------------------------------------------------------------------*/
 
 import * as vscode from 'vscode';
-<<<<<<< HEAD
 import { promises as fs } from 'fs';
-=======
 import * as os from 'os';
->>>>>>> 9680b1e2
 /**
  * Consolidates on the error message string
  */
@@ -54,7 +51,6 @@
 }
 
 /**
-<<<<<<< HEAD
  * Checks if the folder or file exists @param path path of the folder/file
 */
 export async function exists(path: string): Promise<boolean> {
@@ -78,7 +74,9 @@
  */
 export function toCamelCase(input: string): string {
 	return input.charAt(0).toLowerCase() + input.substr(1);
-=======
+}
+
+/**
  * get quoted path to be used in any commandline argument
  * @param filePath
  */
@@ -102,5 +100,4 @@
 export function getSafeNonWindowsPath(filePath: string): string {
 	filePath = filePath.split('\\').join('/').split('"').join('');
 	return '"' + filePath + '"';
->>>>>>> 9680b1e2
 }