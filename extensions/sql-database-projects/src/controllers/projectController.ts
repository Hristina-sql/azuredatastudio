/*---------------------------------------------------------------------------------------------
 *  Copyright (c) Microsoft Corporation. All rights reserved.
 *  Licensed under the Source EULA. See License.txt in the project root for license information.
 *--------------------------------------------------------------------------------------------*/

import * as constants from '../common/constants';
import * as dataSources from '../models/dataSources/dataSources';
import * as mssql from '../../../mssql';
import * as path from 'path';
import * as utils from '../common/utils';
import * as UUID from 'vscode-languageclient/lib/utils/uuid';
import * as templates from '../templates/templates';
import * as mssql from '../../../mssql';

<<<<<<< HEAD
import { Uri, QuickPickItem, WorkspaceFolder, extensions, Extension } from 'vscode';
import { IConnectionProfile, TaskExecutionMode } from 'azdata';
import { promises as fs } from 'fs';
=======
import { Uri, QuickPickItem, WorkspaceFolder } from 'vscode';
import { IConnectionProfile, TaskExecutionMode } from 'azdata';
>>>>>>> 2be4f247
import { ApiWrapper } from '../common/apiWrapper';
import { DeployDatabaseDialog } from '../dialogs/deployDatabaseDialog';
import { Project } from '../models/project';
import { SqlDatabaseProjectTreeViewProvider } from './databaseProjectTreeViewProvider';
import { FolderNode } from '../models/tree/fileFolderTreeItem';
import { IDeploymentProfile, IGenerateScriptProfile } from '../models/IDeploymentProfile';
import { BaseProjectTreeItem } from '../models/tree/baseTreeItem';
import { ProjectRootTreeItem } from '../models/tree/projectTreeItem';
<<<<<<< HEAD
import { ImportDataModel } from '../models/api/import';
=======
import { FolderNode } from '../models/tree/fileFolderTreeItem';
import { ImportDataModel } from '../models/api/import';
import { DeployDatabaseDialog } from '../dialogs/deployDatabaseDialog';
>>>>>>> 2be4f247
import { NetCoreTool, DotNetCommandOptions } from '../tools/netcoreTool';
import { BuildHelper } from '../tools/buildHelper';

// TODO: use string enums
export enum ExtractTarget {
	dacpac = 0,
	file = 1,
	flat = 2,
	objectType = 3,
	schema = 4,
	schemaObjectType = 5
}

/**
 * Controller for managing project lifecycle
 */
export class ProjectsController {
	private projectTreeViewProvider: SqlDatabaseProjectTreeViewProvider;
	private netCoreTool: NetCoreTool;
	private buildHelper: BuildHelper;

	projects: Project[] = [];

	constructor(private apiWrapper: ApiWrapper, projTreeViewProvider: SqlDatabaseProjectTreeViewProvider) {
		this.projectTreeViewProvider = projTreeViewProvider;
		this.netCoreTool = new NetCoreTool();
		this.buildHelper = new BuildHelper();
	}

	public refreshProjectsTree() {
		this.projectTreeViewProvider.load(this.projects);
	}

	public async openProject(projectFile: Uri): Promise<Project> {
		for (const proj of this.projects) {
			if (proj.projectFilePath === projectFile.fsPath) {
				this.apiWrapper.showInformationMessage(constants.projectAlreadyOpened(projectFile.fsPath));
				return proj;
			}
		}

		const newProject = new Project(projectFile.fsPath);

		try {
			// Read project file
			await newProject.readProjFile();
			this.projects.push(newProject);

			// Update for round tripping as needed
			await newProject.updateProjectForRoundTrip();

			// Read datasources.json (if present)
			const dataSourcesFilePath = path.join(path.dirname(projectFile.fsPath), constants.dataSourcesFileName);

			newProject.dataSources = await dataSources.load(dataSourcesFilePath);
		}
		catch (err) {
			if (err instanceof dataSources.NoDataSourcesFileError) {
				// TODO: prompt to create new datasources.json; for now, swallow
			}
			else {
				throw err;
			}
		}

		this.refreshProjectsTree();

		return newProject;
	}

	public async createNewProject(newProjName: string, folderUri: Uri, projectGuid?: string): Promise<string> {
		if (projectGuid && !UUID.isUUID(projectGuid)) {
			throw new Error(`Specified GUID is invalid: '${projectGuid}'`);
		}

		const macroDict: Record<string, string> = {
			'PROJECT_NAME': newProjName,
			'PROJECT_GUID': projectGuid ?? UUID.generateUuid().toUpperCase()
		};

		let newProjFileContents = this.macroExpansion(templates.newSqlProjectTemplate, macroDict);

		let newProjFileName = newProjName;

		if (!newProjFileName.toLowerCase().endsWith(constants.sqlprojExtension)) {
			newProjFileName += constants.sqlprojExtension;
		}

		const newProjFilePath = path.join(folderUri.fsPath, newProjFileName);

		let fileExists = false;
		try {
			await fs.access(newProjFilePath);
			fileExists = true;
		}
		catch { } // file doesn't already exist

		if (fileExists) {
			throw new Error(constants.projectAlreadyExists(newProjFileName, folderUri.fsPath));
		}

		await fs.mkdir(path.dirname(newProjFilePath), { recursive: true });
		await fs.writeFile(newProjFilePath, newProjFileContents);

		return newProjFilePath;
	}

	public closeProject(treeNode: BaseProjectTreeItem) {
		const project = ProjectsController.getProjectFromContext(treeNode);
		this.projects = this.projects.filter((e) => { return e !== project; });
		this.refreshProjectsTree();
	}

	/**
	 * Builds a project, producing a dacpac
	 * @param treeNode a treeItem in a project's hierarchy, to be used to obtain a Project
	 * @returns path of the built dacpac
	 */
	public async buildProject(treeNode: BaseProjectTreeItem): Promise<string>;
	/**
	 * Builds a project, producing a dacpac
	 * @param project Project to be built
	 * @returns path of the built dacpac
	 */
	public async buildProject(project: Project): Promise<string>;
	public async buildProject(context: Project | BaseProjectTreeItem): Promise<string | undefined> {
		const project: Project = ProjectsController.getProjectFromContext(context);

		// Check mssql extension for project dlls (tracking issue #10273)
		await this.buildHelper.createBuildDirFolder();

		const options: DotNetCommandOptions = {
			commandTitle: 'Build',
			workingDirectory: project.projectFolderPath,
			argument: this.buildHelper.constructBuildArguments(project.projectFilePath, this.buildHelper.extensionBuildDirPath)
		};
		try {
			await this.netCoreTool.runDotnetCommand(options);

			return path.join(project.projectFolderPath, 'bin', 'Debug', `${project.projectFileName}.dacpac`);
		}
		catch (err) {
			this.apiWrapper.showErrorMessage(constants.projBuildFailed(utils.getErrorMessage(err)));
			return undefined;
		}
	}

	/**
	 * Builds and deploys a project
	 * @param treeNode a treeItem in a project's hierarchy, to be used to obtain a Project
	 */
	public async deployProject(treeNode: BaseProjectTreeItem): Promise<DeployDatabaseDialog>;
	/**
	 * Builds and deploys a project
	 * @param project Project to be built and deployed
	 */
	public async deployProject(project: Project): Promise<DeployDatabaseDialog>;
	public async deployProject(context: Project | BaseProjectTreeItem): Promise<DeployDatabaseDialog> {
		const project: Project = ProjectsController.getProjectFromContext(context);
		let deployDatabaseDialog = this.getDeployDialog(project);

		deployDatabaseDialog.deploy = async (proj, prof) => await this.executionCallback(proj, prof);
		deployDatabaseDialog.generateScript = async (proj, prof) => await this.executionCallback(proj, prof);

		deployDatabaseDialog.openDialog();

		return deployDatabaseDialog;
	}

	public async executionCallback(project: Project, profile: IDeploymentProfile | IGenerateScriptProfile): Promise<mssql.DacFxResult | undefined> {
		const dacpacPath = await this.buildProject(project);

		if (!dacpacPath) {
			return undefined; // buildProject() handles displaying the error
		}

		const dacFxService = await ProjectsController.getDaxFxService();

		if (profile as IDeploymentProfile) {
			return await dacFxService.deployDacpac(dacpacPath, profile.databaseName, (<IDeploymentProfile>profile).upgradeExisting, profile.connectionUri, TaskExecutionMode.execute, profile.sqlCmdVariables);
		}
		else {
			return await dacFxService.generateDeployScript(dacpacPath, profile.databaseName, profile.connectionUri, TaskExecutionMode.execute, profile.sqlCmdVariables);
		}
	}

	public async schemaCompare(treeNode: BaseProjectTreeItem): Promise<void> {
		// check if schema compare extension is installed
		if (this.apiWrapper.getExtension(constants.schemaCompareExtensionId)) {
			// build project
			await this.buildProject(treeNode);

			// start schema compare with the dacpac produced from build
			const project = ProjectsController.getProjectFromContext(treeNode);
			const dacpacPath = path.join(project.projectFolderPath, 'bin', 'Debug', `${project.projectFileName}.dacpac`);

			// check that dacpac exists
			if (await utils.exists(dacpacPath)) {
				this.apiWrapper.executeCommand('schemaCompare.start', dacpacPath);
			} else {
				this.apiWrapper.showErrorMessage(constants.buildDacpacNotFound);
			}
		} else {
			this.apiWrapper.showErrorMessage(constants.schemaCompareNotInstalled);
		}
	}

	public async import(treeNode: BaseProjectTreeItem) {
		const project = ProjectsController.getProjectFromContext(treeNode);
		await this.apiWrapper.showErrorMessage(`Import not yet implemented: ${project.projectFilePath}`); // TODO
	}

	public async addFolderPrompt(treeNode: BaseProjectTreeItem) {
		const project = ProjectsController.getProjectFromContext(treeNode);
		const newFolderName = await this.promptForNewObjectName(new templates.ProjectScriptType(templates.folder, constants.folderFriendlyName, ''), project);

		if (!newFolderName) {
			return; // user cancelled
		}

		const relativeFolderPath = path.join(this.getRelativePath(treeNode), newFolderName);

		await project.addFolderItem(relativeFolderPath);

		this.refreshProjectsTree();
	}

	public async addItemPromptFromNode(treeNode: BaseProjectTreeItem, itemTypeName?: string) {
		await this.addItemPrompt(ProjectsController.getProjectFromContext(treeNode), this.getRelativePath(treeNode), itemTypeName);
	}

	public async addItemPrompt(project: Project, relativePath: string, itemTypeName?: string) {
		if (!itemTypeName) {
			const items: QuickPickItem[] = [];

			for (const itemType of templates.projectScriptTypes()) {
				items.push({ label: itemType.friendlyName });
			}

			itemTypeName = (await this.apiWrapper.showQuickPick(items, {
				canPickMany: false
			}))?.label;

			if (!itemTypeName) {
				return; // user cancelled
			}
		}

		const itemType = templates.projectScriptTypeMap()[itemTypeName.toLocaleLowerCase()];
		let itemObjectName = await this.promptForNewObjectName(itemType, project);

		itemObjectName = itemObjectName?.trim();

		if (!itemObjectName) {
			return; // user cancelled
		}

		// TODO: file already exists?

		const newFileText = this.macroExpansion(itemType.templateScript, { 'OBJECT_NAME': itemObjectName });
		const relativeFilePath = path.join(relativePath, itemObjectName + constants.sqlFileExtension);

		const newEntry = await project.addScriptItem(relativeFilePath, newFileText);

		this.apiWrapper.executeCommand('vscode.open', newEntry.fsUri);

		this.refreshProjectsTree();
	}

	//#region Helper methods

	public getDeployDialog(project: Project): DeployDatabaseDialog {
		return new DeployDatabaseDialog(this.apiWrapper, project);
	}

	private static getProjectFromContext(context: Project | BaseProjectTreeItem) {
		if (context instanceof Project) {
			return context;
		}

		if (context.root instanceof ProjectRootTreeItem) {
			return (<ProjectRootTreeItem>context.root).project;
		}
		else {
			throw new Error(constants.unexpectedProjectContext(context.uri.path));
		}
	}

	private static async getDaxFxService(): Promise<mssql.IDacFxService> {
		const ext: Extension<any> = extensions.getExtension(mssql.extension.name)!;

		await ext.activate();
		return (ext.exports as mssql.IExtension).dacFx;
	}

	private macroExpansion(template: string, macroDict: Record<string, string>): string {
		const macroIndicator = '@@';
		let output = template;

		for (const macro in macroDict) {
			// check if value contains the macroIndicator, which could break expansion for successive macros
			if (macroDict[macro].includes(macroIndicator)) {
				throw new Error(`Macro value ${macroDict[macro]} is invalid because it contains ${macroIndicator}`);
			}

			output = output.replace(new RegExp(macroIndicator + macro + macroIndicator, 'g'), macroDict[macro]);
		}

		return output;
	}

	private async promptForNewObjectName(itemType: templates.ProjectScriptType, _project: Project): Promise<string | undefined> {
		// TODO: ask project for suggested name that doesn't conflict
		const suggestedName = itemType.friendlyName.replace(new RegExp('\s', 'g'), '') + '1';

		const itemObjectName = await this.apiWrapper.showInputBox({
			prompt: constants.newObjectNamePrompt(itemType.friendlyName),
			value: suggestedName,
		});

		return itemObjectName;
	}

	private getRelativePath(treeNode: BaseProjectTreeItem): string {
		return treeNode instanceof FolderNode ? utils.trimUri(treeNode.root.uri, treeNode.uri) : '';
	}

	/**
	 * Imports a new SQL database project from the existing database,
	 * prompting the user for a name, file path location and extract target
	 */
	public async importNewDatabaseProject(context: any): Promise<void> {
		let model = <ImportDataModel>{};

		// TODO: Refactor code
		try {
			let profile = context ? <IConnectionProfile>context.connectionProfile : undefined;
			//TODO: Prompt for new connection addition and get database information if context information isn't provided.
			if (profile) {
				model.serverId = profile.id;
				model.database = profile.databaseName;
			}

			// Get project name
			let newProjName = await this.getProjectName(model.database);
			if (!newProjName) {
				throw new Error(constants.projectNameRequired);
			}
			model.projName = newProjName;

			// Get extractTarget
			let extractTarget: mssql.ExtractTarget = await this.getExtractTarget();
			model.extractTarget = extractTarget;

			// Get folder location for project creation
			let newProjUri = await this.getFolderLocation(model.extractTarget);
			if (!newProjUri) {
				throw new Error(constants.projectLocationRequired);
			}

			// Set project folder/file location
			let newProjFolderUri;
			if (extractTarget === mssql.ExtractTarget['file']) {
				// Get folder info, if extractTarget = File
				newProjFolderUri = Uri.file(path.dirname(newProjUri.fsPath));
			} else {
				newProjFolderUri = newProjUri;
			}

			// Check folder is empty
			let isEmpty: boolean = await this.isDirEmpty(newProjFolderUri.fsPath);
			if (!isEmpty) {
				throw new Error(constants.projectLocationNotEmpty);
			}
			// TODO: what if the selected folder is outside the workspace?
			model.filePath = newProjUri.fsPath;

			//Set model version
			model.version = '1.0.0.0';

			// Call ExtractAPI in DacFx Service
			await this.importApiCall(model);
			// TODO: Check for success

			// Create and open new project
			const newProjFilePath = await this.createNewProject(newProjName as string, newProjFolderUri as Uri);
			const project = await this.openProject(Uri.file(newProjFilePath));

			//Create a list of all the files and directories to be added to project
			let fileFolderList: string[] = await this.generateList(model.filePath);

			// Add generated file structure to the project
			await project.addToProject(fileFolderList);

			//Refresh project to show the added files
			this.refreshProjectsTree();
		}
		catch (err) {
			this.apiWrapper.showErrorMessage(utils.getErrorMessage(err));
		}
	}

	private async getProjectName(dbName: string): Promise<string | undefined> {
		let projName = await this.apiWrapper.showInputBox({
			prompt: constants.newDatabaseProjectName,
			value: `DatabaseProject${dbName}`
		});

		projName = projName?.trim();

		return projName;
	}

	private mapExtractTargetEnum(inputTarget: any): mssql.ExtractTarget {
		if (inputTarget) {
			switch (inputTarget) {
				case 'File': return mssql.ExtractTarget['file'];
				case 'Flat': return mssql.ExtractTarget['flat'];
				case 'ObjectType': return mssql.ExtractTarget['objectType'];
				case 'Schema': return mssql.ExtractTarget['schema'];
				case 'SchemaObjectType': return mssql.ExtractTarget['schemaObjectType'];
				default: throw new Error(`Invalid input: ${inputTarget}`);
			}
		} else {
			throw new Error(constants.extractTargetRequired);
		}
	}

	private async getExtractTarget(): Promise<mssql.ExtractTarget> {
		let extractTarget: mssql.ExtractTarget;

		let extractTargetOptions: QuickPickItem[] = [];

		let keys: string[] = Object.keys(ExtractTarget).filter(k => typeof ExtractTarget[k as any] === 'number');

		// TODO: Create a wrapper class to handle the mapping
		keys.forEach((targetOption: string) => {
			if (targetOption !== 'dacpac') {		//Do not present the option to create Dacpac
				let pascalCaseTargetOption: string = utils.toPascalCase(targetOption);	// for better readability
				extractTargetOptions.push({ label: pascalCaseTargetOption });
			}
		});

		let input = await this.apiWrapper.showQuickPick(extractTargetOptions, {
			canPickMany: false,
			placeHolder: constants.extractTargetInput
		});
		let extractTargetInput = input?.label;

		extractTarget = this.mapExtractTargetEnum(extractTargetInput);

		return extractTarget;
	}

	private async getFolderLocation(extractTarget: mssql.ExtractTarget): Promise<Uri | undefined> {
		let selectionResult;
		let projUri;

		if (extractTarget !== mssql.ExtractTarget.file) {
			selectionResult = await this.apiWrapper.showOpenDialog({
				canSelectFiles: false,
				canSelectFolders: true,
				canSelectMany: false,
				openLabel: constants.selectFileFolder,
				defaultUri: this.apiWrapper.workspaceFolders() ? (this.apiWrapper.workspaceFolders() as WorkspaceFolder[])[0].uri : undefined
			});
<<<<<<< HEAD
=======

>>>>>>> 2be4f247
			if (selectionResult) {
				projUri = (selectionResult as Uri[])[0];
			}
		} else {
			// Get filename
			selectionResult = await this.apiWrapper.showSaveDialog(
				{
					defaultUri: this.apiWrapper.workspaceFolders() ? (this.apiWrapper.workspaceFolders() as WorkspaceFolder[])[0].uri : undefined,
					saveLabel: constants.selectFileFolder,
					filters: {
						'SQL files': ['sql'],
						'All files': ['*']
					}
				}
			);
			if (selectionResult) {
				projUri = selectionResult as unknown as Uri;
			}
		}

		return projUri;
	}

	private async isDirEmpty(newProjFolderUri: string): Promise<boolean> {
		return (await fs.readdir(newProjFolderUri)).length === 0;
	}

	private async importApiCall(model: ImportDataModel): Promise<void> {
		let ext = this.apiWrapper.getExtension(mssql.extension.name)!;

		const service = (await ext.activate() as mssql.IExtension).dacFx;
		const ownerUri = await this.apiWrapper.getUriForConnection(model.serverId);

		await service.importDatabaseProject(model.database, model.filePath, model.projName, model.version, ownerUri, model.extractTarget, TaskExecutionMode.execute);
	}

	/**
	 * Generate a flat list of all files and folder under a folder.
	 */
	public async generateList(absolutePath: string): Promise<string[]> {
		let fileFolderList: string[] = [];

		if (!await utils.exists(absolutePath)) {
			if (await utils.exists(absolutePath + constants.sqlFileExtension)) {
				absolutePath += constants.sqlFileExtension;
<<<<<<< HEAD
			} else {
=======
			}
			else {
>>>>>>> 2be4f247
				await this.apiWrapper.showErrorMessage(constants.cannotResolvePath(absolutePath));
				return fileFolderList;
			}
		}

		const files = [absolutePath];
		do {
			const filepath = files.pop();

			if (filepath) {
				const stat = await fs.stat(filepath);

				if (stat.isDirectory()) {
					fileFolderList.push(filepath);
					(await fs
						.readdir(filepath))
						.forEach((f: string) => files.push(path.join(filepath, f)));
				}
				else if (stat.isFile()) {
					fileFolderList.push(filepath);
				}
			}

		} while (files.length !== 0);

		return fileFolderList;
	}

	//#endregion
}<|MERGE_RESOLUTION|>--- conflicted
+++ resolved
@@ -10,16 +10,10 @@
 import * as utils from '../common/utils';
 import * as UUID from 'vscode-languageclient/lib/utils/uuid';
 import * as templates from '../templates/templates';
-import * as mssql from '../../../mssql';
-
-<<<<<<< HEAD
+
 import { Uri, QuickPickItem, WorkspaceFolder, extensions, Extension } from 'vscode';
 import { IConnectionProfile, TaskExecutionMode } from 'azdata';
 import { promises as fs } from 'fs';
-=======
-import { Uri, QuickPickItem, WorkspaceFolder } from 'vscode';
-import { IConnectionProfile, TaskExecutionMode } from 'azdata';
->>>>>>> 2be4f247
 import { ApiWrapper } from '../common/apiWrapper';
 import { DeployDatabaseDialog } from '../dialogs/deployDatabaseDialog';
 import { Project } from '../models/project';
@@ -28,13 +22,7 @@
 import { IDeploymentProfile, IGenerateScriptProfile } from '../models/IDeploymentProfile';
 import { BaseProjectTreeItem } from '../models/tree/baseTreeItem';
 import { ProjectRootTreeItem } from '../models/tree/projectTreeItem';
-<<<<<<< HEAD
 import { ImportDataModel } from '../models/api/import';
-=======
-import { FolderNode } from '../models/tree/fileFolderTreeItem';
-import { ImportDataModel } from '../models/api/import';
-import { DeployDatabaseDialog } from '../dialogs/deployDatabaseDialog';
->>>>>>> 2be4f247
 import { NetCoreTool, DotNetCommandOptions } from '../tools/netcoreTool';
 import { BuildHelper } from '../tools/buildHelper';
 
@@ -501,10 +489,7 @@
 				openLabel: constants.selectFileFolder,
 				defaultUri: this.apiWrapper.workspaceFolders() ? (this.apiWrapper.workspaceFolders() as WorkspaceFolder[])[0].uri : undefined
 			});
-<<<<<<< HEAD
-=======
-
->>>>>>> 2be4f247
+
 			if (selectionResult) {
 				projUri = (selectionResult as Uri[])[0];
 			}
@@ -550,12 +535,8 @@
 		if (!await utils.exists(absolutePath)) {
 			if (await utils.exists(absolutePath + constants.sqlFileExtension)) {
 				absolutePath += constants.sqlFileExtension;
-<<<<<<< HEAD
-			} else {
-=======
 			}
 			else {
->>>>>>> 2be4f247
 				await this.apiWrapper.showErrorMessage(constants.cannotResolvePath(absolutePath));
 				return fileFolderList;
 			}
