/*---------------------------------------------------------------------------------------------
 *  Copyright (c) Microsoft Corporation. All rights reserved.
 *  Licensed under the Source EULA. See License.txt in the project root for license information.
 *--------------------------------------------------------------------------------------------*/
'use strict';

import {
	createMainContextProxyIdentifier as createMainId,
	createExtHostContextProxyIdentifier as createExtId,
	ProxyIdentifier, IRPCProtocol
} from 'vs/workbench/services/extensions/node/proxyIdentifier';
import { UriComponents } from 'vs/base/common/uri';

import { TPromise } from 'vs/base/common/winjs.base';
import { IDisposable } from 'vs/base/common/lifecycle';

import * as azdata from 'azdata';
import * as vscode from 'vscode';

import { ITreeComponentItem } from 'sql/workbench/common/views';
import { ITaskHandlerDescription } from 'sql/platform/tasks/common/tasks';
import {
	IItemConfig, ModelComponentTypes, IComponentShape, IModelViewDialogDetails, IModelViewTabDetails, IModelViewButtonDetails,
	IModelViewWizardDetails, IModelViewWizardPageDetails, INotebookManagerDetails, INotebookSessionDetails, INotebookKernelDetails, INotebookFutureDetails, FutureMessageType, INotebookFutureDone, ISingleNotebookEditOperation
} from 'sql/workbench/api/common/sqlExtHostTypes';
import { EditorViewColumn } from 'vs/workbench/api/shared/editor';
import { IUndoStopOptions } from 'vs/workbench/api/node/extHost.protocol';
import { IExtensionDescription } from 'vs/workbench/services/extensions/common/extensions';

export abstract class ExtHostAccountManagementShape {
	$autoOAuthCancelled(handle: number): Thenable<void> { throw ni(); }
	$clear(handle: number, accountKey: azdata.AccountKey): Thenable<void> { throw ni(); }
	$getSecurityToken(account: azdata.Account, resource?: azdata.AzureResource): Thenable<{}> { throw ni(); }
	$initialize(handle: number, restoredAccounts: azdata.Account[]): Thenable<azdata.Account[]> { throw ni(); }
	$prompt(handle: number): Thenable<azdata.Account> { throw ni(); }
	$refresh(handle: number, account: azdata.Account): Thenable<azdata.Account> { throw ni(); }
	$accountsChanged(handle: number, accounts: azdata.Account[]): Thenable<void> { throw ni(); }
}

export abstract class ExtHostConnectionManagementShape {
	$onConnectionOpened(handleId: string, connection: azdata.connection.Connection): void { throw ni; }
}

export abstract class ExtHostDataProtocolShape {

	/**
	 * Establish a connection to a data source using the provided ConnectionInfo instance.
	 */
	$connect(handle: number, connectionUri: string, connection: azdata.ConnectionInfo): Thenable<boolean> { throw ni(); }

	/**
	 * Disconnect from a data source using the provided connectionUri string.
	 */
	$disconnect(handle: number, connectionUri: string): Thenable<boolean> { throw ni(); }

	/**
	 * Cancel a connection to a data source using the provided connectionUri string.
	 */
	$cancelConnect(handle: number, connectionUri: string): Thenable<boolean> { throw ni(); }

	/**
	 * Change the database for the connection.
	 */
	$changeDatabase(handle: number, connectionUri: string, newDatabase: string): Thenable<boolean> { throw ni(); }

	/**
	 * List databases for a data source using the provided connectionUri string.
	 * @param handle the handle to use when looking up a provider
	 * @param connectionUri URI identifying a connected resource
	 */
	$listDatabases(handle: number, connectionUri: string): Thenable<azdata.ListDatabasesResult> { throw ni(); }

	/**
	 * Get the connection string for the connection specified by connectionUri
	 * @param handle the handle to use when looking up a provider
	 * @param connectionUri URI identifying a connected resource
	 */
	$getConnectionString(handle: number, connectionUri: string, includePassword: boolean): Thenable<string> { throw ni(); }

	/**
	 * Serialize connection string
	 * @param handle the handle to use when looking up a provider
	 * @param connectionString the connection string to serialize
	 */
	$buildConnectionInfo(handle: number, connectionString: string): Thenable<azdata.ConnectionInfo> { throw ni(); }

	/**
	 * Notifies all listeners on the Extension Host side that a language change occurred
	 * for a dataprotocol language. The sub-flavor is the specific implementation used for query
	 * and other events
	 * @param params information on what URI was changed and the new language
	 */
	$languageFlavorChanged(params: azdata.DidChangeLanguageFlavorParams): void { throw ni(); }

	/**
	 * Callback when a connection request has completed
	 */
	$onConnectComplete(handle: number, connectionInfoSummary: azdata.ConnectionInfoSummary): void { throw ni(); }

	/**
	 * Callback when a IntelliSense cache has been built
	 */
	$onIntelliSenseCacheComplete(handle: number, connectionUri: string): void { throw ni(); }

	$getServerCapabilities(handle: number, client: azdata.DataProtocolClientCapabilities): Thenable<azdata.DataProtocolServerCapabilities> { throw ni(); }

	/**
	 * Metadata service methods
	 *
	 */
	$getMetadata(handle: number, connectionUri: string): Thenable<azdata.ProviderMetadata> { throw ni(); }

	$getDatabases(handle: number, connectionUri: string): Thenable<string[]> { throw ni(); }

	$getTableInfo(handle: number, connectionUri: string, metadata: azdata.ObjectMetadata): Thenable<azdata.ColumnMetadata[]> { throw ni(); }

	$getViewInfo(handle: number, connectionUri: string, metadata: azdata.ObjectMetadata): Thenable<azdata.ColumnMetadata[]> { throw ni(); }

	/**
	 * Object Explorer
	 */
	$createObjectExplorerSession(handle: number, connInfo: azdata.ConnectionInfo): Thenable<azdata.ObjectExplorerSessionResponse> { throw ni(); }

	$expandObjectExplorerNode(handle: number, nodeInfo: azdata.ExpandNodeInfo): Thenable<boolean> { throw ni(); }

	$refreshObjectExplorerNode(handle: number, nodeInfo: azdata.ExpandNodeInfo): Thenable<boolean> { throw ni(); }

	$closeObjectExplorerSession(handle: number, closeSessionInfo: azdata.ObjectExplorerCloseSessionInfo): Thenable<azdata.ObjectExplorerCloseSessionResponse> { throw ni(); }

	$findNodes(handle: number, findNodesInfo: azdata.FindNodesInfo): Thenable<azdata.ObjectExplorerFindNodesResponse> { throw ni(); }

	$createObjectExplorerNodeProviderSession(handle: number, sessionInfo: azdata.ObjectExplorerSession): Thenable<boolean> { throw ni(); }

	$handleSessionClose(handle: number, closeSessionInfo: azdata.ObjectExplorerCloseSessionInfo): void { throw ni(); }

	/**
	 * Tasks
	 */
	$getAllTasks(handle: number, listTasksParams: azdata.ListTasksParams): Thenable<azdata.ListTasksResponse> { throw ni(); }
	$cancelTask(handle: number, cancelTaskParams: azdata.CancelTaskParams): Thenable<boolean> { throw ni(); }

	/**
	 * Scripting methods
	 */
	$scriptAsOperation(handle: number, connectionUri: string, operation: azdata.ScriptOperation, metadata: azdata.ObjectMetadata, paramDetails: azdata.ScriptingParamDetails): Thenable<azdata.ScriptingResult> { throw ni(); }

	/**
	 * Cancels the currently running query for a URI
	 */
	$cancelQuery(handle: number, ownerUri: string): Thenable<azdata.QueryCancelResult> { throw ni(); }

	/**
	 * Runs a query for a text selection inside a document
	 */
	$runQuery(handle: number, ownerUri: string, selection: azdata.ISelectionData, runOptions?: azdata.ExecutionPlanOptions): Thenable<void> { throw ni(); }
	/**
	 * Runs the current SQL statement query for a text document
	 */
	$runQueryStatement(handle: number, ownerUri: string, line: number, column: number): Thenable<void> { throw ni(); }
	/**
	 * Runs a query for a provided query
	 */
	$runQueryString(handle: number, ownerUri: string, queryString: string): Thenable<void> { throw ni(); }
	/**
	 * Runs a query for a provided query and returns result
	 */
	$runQueryAndReturn(handle: number, ownerUri: string, queryString: string): Thenable<azdata.SimpleExecuteResult> { throw ni(); }
	/**
	 * Parses a T-SQL string without actually executing it
	 */
	$parseSyntax(handle: number, ownerUri: string, query: string): Thenable<azdata.SyntaxParseResult> { throw ni(); }
	/**
	 * Gets a subset of rows in a result set in order to display in the UI
	 */
	$getQueryRows(handle: number, rowData: azdata.QueryExecuteSubsetParams): Thenable<azdata.QueryExecuteSubsetResult> { throw ni(); }

	/**
	 * Disposes the cached information regarding a query
	 */
	$disposeQuery(handle: number, ownerUri: string): Thenable<void> { throw ni(); }

	/**
	 * Refreshes the IntelliSense cache
	 */
	$rebuildIntelliSenseCache(handle: number, ownerUri: string): Thenable<void> { throw ni(); }

	/**
	 * Callback when a query has completed
	 */
	$onQueryComplete(handle: number, result: azdata.QueryExecuteCompleteNotificationResult): void { throw ni(); }
	/**
	 * Callback when a batch has started. This enables the UI to display when batch execution has started
	 */
	$onBatchStart(handle: number, batchInfo: azdata.QueryExecuteBatchNotificationParams): void { throw ni(); }
	/**
	 * Callback when a batch is complete. This includes updated information on result sets, time to execute, and
	 * other relevant batch information
	 */
	$onBatchComplete(handle: number, batchInfo: azdata.QueryExecuteBatchNotificationParams): void { throw ni(); }
	/**
	 * Callback when a result set has been returned from query execution and can be displayed
	 */
	$onResultSetAvailable(handle: number, resultSetInfo: azdata.QueryExecuteResultSetNotificationParams): void { throw ni(); }
	/**
	 * Callback when a result set has been returned from query execution and can be displayed
	 */
	$onResultSetUpdate(handle: number, resultSetInfo: azdata.QueryExecuteResultSetNotificationParams): void { throw ni(); }
	/**
	 * Callback when a message generated during query execution is issued
	 */
	$onQueryMessage(handle: number, message: azdata.QueryExecuteMessageParams): void { throw ni(); }

	/**
	 * Requests saving of the results from a result set into a specific format (CSV, JSON, Excel)
	 */
	$saveResults(handle: number, requestParams: azdata.SaveResultsRequestParams): Thenable<azdata.SaveResultRequestResult> { throw ni(); }

	/**
	 * Commits all pending edits in an edit session
	 */
	$commitEdit(handle: number, ownerUri: string): Thenable<void> { throw ni(); }

	/**
	 * Creates a new row in the edit session
	 */
	$createRow(handle: number, ownerUri: string): Thenable<azdata.EditCreateRowResult> { throw ni(); }

	/**
	 * Marks the selected row for deletion in the edit session
	 */
	$deleteRow(handle: number, ownerUri: string, rowId: number): Thenable<void> { throw ni(); }

	/**
	 * Initializes a new edit data session for the requested table/view
	 */
	$initializeEdit(handle: number, ownerUri: string, schemaName: string, objectName: string, objectType: string, rowLimit: number, queryString: string): Thenable<void> { throw ni(); }

	/**
	 * Reverts any pending changes for the requested cell and returns the original value
	 */
	$revertCell(handle: number, ownerUri: string, rowId: number, columnId: number): Thenable<azdata.EditRevertCellResult> { throw ni(); }

	/**
	 * Reverts any pending changes for the requested row
	 */
	$revertRow(handle: number, ownerUri: string, rowId: number): Thenable<void> { throw ni(); }

	/**
	 * Updates a cell value in the requested row. Returns if there are any corrections to the value
	 */
	$updateCell(handle: number, ownerUri: string, rowId: number, columId: number, newValue: string): Thenable<azdata.EditUpdateCellResult> { throw ni(); }

	/**
	 * Gets a subset of rows in a result set, merging pending edit changes in order to display in the UI
	 */
	$getEditRows(handle: number, rowData: azdata.EditSubsetParams): Thenable<azdata.EditSubsetResult> { throw ni(); }

	/**
	 * Diposes an initialized edit session and cleans up pending edits
	 */
	$disposeEdit(handle: number, ownerUri: string): Thenable<void> { throw ni(); }

	/**
	 * Create a new database on the provided connection
	 */
	$createDatabase(handle: number, connectionUri: string, database: azdata.DatabaseInfo): Thenable<azdata.CreateDatabaseResponse> { throw ni(); }

	/**
	 * Get the default database prototype
	 */
	$getDefaultDatabaseInfo(handle: number, connectionUri: string): Thenable<azdata.DatabaseInfo> { throw ni(); }

	/**
	 * Get the database info
	 */
	$getDatabaseInfo(handle: number, connectionUri: string): Thenable<azdata.DatabaseInfo> { throw ni(); }

	/**
	 * Create a new login on the provided connection
	 */
	$createLogin(handle: number, connectionUri: string, login: azdata.LoginInfo): Thenable<azdata.CreateLoginResponse> { throw ni(); }

	/**
	 * Backup a database
	 */
	$backup(handle: number, connectionUri: string, backupInfo: { [key: string]: any }, taskExecutionMode: azdata.TaskExecutionMode): Thenable<azdata.BackupResponse> { throw ni(); }

	/**
	 * Get the extended database prototype
	 */
	$getBackupConfigInfo(handle: number, connectionUri: string): Thenable<azdata.BackupConfigInfo> { throw ni(); }

	/**
	 * Restores a database
	 */
	$restore(handle: number, connectionUri: string, restoreInfo: azdata.RestoreInfo): Thenable<azdata.RestoreResponse> { throw ni(); }

	/**
	 * Gets a plan for restoring a database
	 */
	$getRestorePlan(handle: number, connectionUri: string, restoreInfo: azdata.RestoreInfo): Thenable<azdata.RestorePlanResponse> { throw ni(); }

	/**
	 * Cancels a plan
	 */
	$cancelRestorePlan(handle: number, connectionUri: string, restoreInfo: azdata.RestoreInfo): Thenable<boolean> { throw ni(); }

	/**
	 * Gets restore config Info
	 */
	$getRestoreConfigInfo(handle: number, connectionUri: string): Thenable<azdata.RestoreConfigInfo> { throw ni(); }


	/**
	 * Open a file browser
	 */
	$openFileBrowser(handle: number, ownerUri: string, expandPath: string, fileFilters: string[], changeFilter: boolean): Thenable<boolean> { throw ni(); }


	/**
	 * Expand a folder node
	 */
	$expandFolderNode(handle: number, ownerUri: string, expandPath: string): Thenable<boolean> { throw ni(); }

	/**
	 * Validate selected file paths
	 */
	$validateFilePaths(handle: number, ownerUri: string, serviceType: string, selectedFiles: string[]): Thenable<boolean> { throw ni(); }

	/**
	 * Close file browser
	 */
	$closeFileBrowser(handle: number, ownerUri: string): Thenable<azdata.FileBrowserCloseResponse> { throw ni(); }

	/**
	 * Profiler Provider methods
	 */

	/**
	 * Create a profiler session
	 */
	$createSession(handle: number, sessionId: string, createStatement: string, template: azdata.ProfilerSessionTemplate): Thenable<boolean> { throw ni(); }

	/**
	 * Start a profiler session
	 */
	$startSession(handle: number, sessionId: string, sessionName: string): Thenable<boolean> { throw ni(); }

	/**
	 * Stop a profiler session
	 */
	$stopSession(handle: number, sessionId: string): Thenable<boolean> { throw ni(); }

	/**
	 * Pause a profiler session
	 */
	$pauseSession(handle: number, sessionId: string): Thenable<boolean> { throw ni(); }

	/**
	 * Get list of running XEvent sessions on the profiler session's target server
	 */
	$getXEventSessions(handle: number, sessionId: string): Thenable<string[]> { throw ni(); }

	/**
	 * Disconnect a profiler session
	 */
	$disconnectSession(handle: number, sessionId: string): Thenable<boolean> { throw ni(); }

	/**
	 * Get Agent Job list
	 */
	$getJobs(handle: number, ownerUri: string): Thenable<azdata.AgentJobsResult> { throw ni(); }

	/**
	 * Get a Agent Job's history
	 */
	$getJobHistory(handle: number, ownerUri: string, jobID: string, jobName: string): Thenable<azdata.AgentJobHistoryResult> { throw ni(); }

	/**
	 * Run an action on a Job
	 */
	$jobAction(handle: number, ownerUri: string, jobName: string, action: string): Thenable<azdata.ResultStatus> { throw ni(); }

	/**
	 * Deletes a job
	 */
	$deleteJob(handle: number, ownerUri: string, job: azdata.AgentJobInfo): Thenable<azdata.ResultStatus> { throw ni(); }

	/**
	 * Deletes a job step
	 */
	$deleteJobStep(handle: number, ownerUri: string, step: azdata.AgentJobStepInfo): Thenable<azdata.ResultStatus> { throw ni(); }

	/**
	 * Get Agent Alerts list
	 */
	$getAlerts(handle: number, connectionUri: string): Thenable<azdata.AgentAlertsResult> { throw ni(); }

	/**
	 * Deletes  an alert
	 */
	$deleteAlert(handle: number, connectionUri: string, alert: azdata.AgentAlertInfo): Thenable<azdata.ResultStatus> { throw ni(); }

	/**
	 * Get Agent Oeprators list
	 */
	$getOperators(handle: number, connectionUri: string): Thenable<azdata.AgentOperatorsResult> { throw ni(); }

	/**
	 * Deletes  an operator
	 */
	$deleteOperator(handle: number, connectionUri: string, operator: azdata.AgentOperatorInfo): Thenable<azdata.ResultStatus> { throw ni(); }

	/**
	 * Get Agent Proxies list
	 */
	$getProxies(handle: number, connectionUri: string): Thenable<azdata.AgentProxiesResult> { throw ni(); }

	/**
	 * Deletes  a proxy
	 */
	$deleteProxy(handle: number, connectionUri: string, proxy: azdata.AgentProxyInfo): Thenable<azdata.ResultStatus> { throw ni(); }

	/**
	 * Get Agent Credentials list
	 */
	$getCredentials(handle: number, connectionUri: string): Thenable<azdata.GetCredentialsResult> { throw ni(); }

	/**
	 * DacFx export bacpac
	 */
	$exportBacpac(handle: number, databaseName: string, packageFilePath: string, ownerUri: string, taskExecutionMode: azdata.TaskExecutionMode): Thenable<azdata.DacFxResult> { throw ni(); }

	/**
	 * DacFx import bacpac
	 */
	$importBacpac(handle: number, packageFilePath: string, databaseName: string, ownerUri: string, taskExecutionMode: azdata.TaskExecutionMode): Thenable<azdata.DacFxResult> { throw ni(); }

	/**
	 * DacFx extract dacpac
	 */
	$extractDacpac(handle: number, databaseName: string, packageFilePath: string, applicationName: string, applicationVersion: string, ownerUri: string, taskExecutionMode: azdata.TaskExecutionMode): Thenable<azdata.DacFxResult> { throw ni(); }

	/**
	 * DacFx deploy dacpac
	 */
	$deployDacpac(handle: number, packageFilePath: string, databaseName: string, upgradeExisting: boolean, ownerUri: string, taskExecutionMode: azdata.TaskExecutionMode): Thenable<azdata.DacFxResult> { throw ni(); }

	/**
	 * DacFx generate deploy script
	 */
	$generateDeployScript(handle: number, packageFilePath: string, databaseName: string, scriptFilePath: string, ownerUri: string, taskExecutionMode: azdata.TaskExecutionMode): Thenable<azdata.DacFxResult> { throw ni(); }

	/**
	 * DacFx generate deploy plan
	 */
<<<<<<< HEAD
	$generateDeployPlan(handle: number, packageFilePath: string, databaseName: string, ownerUri: string, taskExecutionMode: sqlops.TaskExecutionMode): Thenable<sqlops.GenerateDeployPlanResult> { throw ni(); }
=======
	$generateDeployPlan(handle: number, packageFilePath: string, databaseName: string, ownerUri: string, taskExecutionMode: azdata.TaskExecutionMode): Thenable<azdata.GenerateDeployPlanResult> { throw ni(); }

>>>>>>> 60319ca6
}

/**
 * ResourceProvider extension host class.
 */
export abstract class ExtHostResourceProviderShape {
	/**
	 * Create a firewall rule
	 */
	$createFirewallRule(handle: number, account: azdata.Account, firewallRuleInfo: azdata.FirewallRuleInfo): Thenable<azdata.CreateFirewallRuleResponse> { throw ni(); }

	/**
	 * Handle firewall rule
	 */
	$handleFirewallRule(handle: number, errorCode: number, errorMessage: string, connectionTypeId: string): Thenable<azdata.HandleFirewallRuleResponse> { throw ni(); }

}

/**
 * Credential Management extension host class.
 */
export abstract class ExtHostCredentialManagementShape {
	$saveCredential(credentialId: string, password: string): Thenable<boolean> { throw ni(); }

	$readCredential(credentialId: string): Thenable<azdata.Credential> { throw ni(); }

	$deleteCredential(credentialId: string): Thenable<boolean> { throw ni(); }
}

/**
 * Serialization provider extension host class.
 */
export abstract class ExtHostSerializationProviderShape {
	$saveAs(saveFormat: string, savePath: string, results: string, appendToFile: boolean): Thenable<azdata.SaveResultRequestResult> { throw ni(); }
}

export interface MainThreadAccountManagementShape extends IDisposable {
	$registerAccountProvider(providerMetadata: azdata.AccountProviderMetadata, handle: number): Thenable<any>;
	$unregisterAccountProvider(handle: number): Thenable<any>;

	$beginAutoOAuthDeviceCode(providerId: string, title: string, message: string, userCode: string, uri: string): Thenable<void>;
	$endAutoOAuthDeviceCode(): void;

	$accountUpdated(updatedAccount: azdata.Account): void;

	$getAccountsForProvider(providerId: string): Thenable<azdata.Account[]>;
}

export interface MainThreadResourceProviderShape extends IDisposable {
	$registerResourceProvider(providerMetadata: azdata.ResourceProviderMetadata, handle: number): Thenable<any>;
	$unregisterResourceProvider(handle: number): Thenable<any>;
}

export interface MainThreadDataProtocolShape extends IDisposable {
	$registerConnectionProvider(providerId: string, handle: number): TPromise<any>;
	$registerBackupProvider(providerId: string, handle: number): TPromise<any>;
	$registerRestoreProvider(providerId: string, handle: number): TPromise<any>;
	$registerScriptingProvider(providerId: string, handle: number): TPromise<any>;
	$registerQueryProvider(providerId: string, handle: number): TPromise<any>;
	$registerProfilerProvider(providerId: string, handle: number): TPromise<any>;
	$registerObjectExplorerProvider(providerId: string, handle: number): TPromise<any>;
	$registerObjectExplorerNodeProvider(providerId: string, supportedProviderId: string, group: string, handle: number): TPromise<any>;
	$registerMetadataProvider(providerId: string, handle: number): TPromise<any>;
	$registerTaskServicesProvider(providerId: string, handle: number): TPromise<any>;
	$registerFileBrowserProvider(providerId: string, handle: number): TPromise<any>;
	$registerCapabilitiesServiceProvider(providerId: string, handle: number): TPromise<any>;
	$registerAdminServicesProvider(providerId: string, handle: number): TPromise<any>;
	$registerAgentServicesProvider(providerId: string, handle: number): TPromise<any>;
	$registerDacFxServicesProvider(providerId: string, handle: number): TPromise<any>;
	$unregisterProvider(handle: number): TPromise<any>;
	$onConnectionComplete(handle: number, connectionInfoSummary: azdata.ConnectionInfoSummary): void;
	$onIntelliSenseCacheComplete(handle: number, connectionUri: string): void;
	$onConnectionChangeNotification(handle: number, changedConnInfo: azdata.ChangedConnectionInfo): void;
	$onQueryComplete(handle: number, result: azdata.QueryExecuteCompleteNotificationResult): void;
	$onBatchStart(handle: number, batchInfo: azdata.QueryExecuteBatchNotificationParams): void;
	$onBatchComplete(handle: number, batchInfo: azdata.QueryExecuteBatchNotificationParams): void;
	$onResultSetAvailable(handle: number, resultSetInfo: azdata.QueryExecuteResultSetNotificationParams): void;
	$onResultSetUpdated(handle: number, resultSetInfo: azdata.QueryExecuteResultSetNotificationParams): void;
	$onQueryMessage(handle: number, message: azdata.QueryExecuteMessageParams): void;
	$onObjectExplorerSessionCreated(handle: number, message: azdata.ObjectExplorerSession): void;
	$onObjectExplorerSessionDisconnected(handle: number, message: azdata.ObjectExplorerSession): void;
	$onObjectExplorerNodeExpanded(providerId: string, message: azdata.ObjectExplorerExpandInfo): void;
	$onTaskCreated(handle: number, sessionResponse: azdata.TaskInfo): void;
	$onTaskStatusChanged(handle: number, sessionResponse: azdata.TaskProgressInfo): void;
	$onFileBrowserOpened(handle: number, response: azdata.FileBrowserOpenedParams): void;
	$onFolderNodeExpanded(handle: number, response: azdata.FileBrowserExpandedParams): void;
	$onFilePathsValidated(handle: number, response: azdata.FileBrowserValidatedParams): void;
	$onScriptingComplete(handle: number, message: azdata.ScriptingCompleteResult): void;
	$onSessionEventsAvailable(handle: number, response: azdata.ProfilerSessionEvents): void;
	$onSessionStopped(handle: number, response: azdata.ProfilerSessionStoppedParams): void;
	$onProfilerSessionCreated(handle: number, response: azdata.ProfilerSessionCreatedParams): void;
	$onJobDataUpdated(handle: Number): void;

	/**
	 * Callback when a session has completed initialization
	 */
	$onEditSessionReady(handle: number, ownerUri: string, success: boolean, message: string);
}

export interface MainThreadConnectionManagementShape extends IDisposable {
	$getActiveConnections(): Thenable<azdata.connection.Connection[]>;
	$getCurrentConnection(): Thenable<azdata.connection.Connection>;
	$getCredentials(connectionId: string): Thenable<{ [name: string]: string }>;
	$getServerInfo(connectedId: string): Thenable<azdata.ServerInfo>;
	$openConnectionDialog(providers: string[], initialConnectionProfile?: azdata.IConnectionProfile, connectionCompletionOptions?: azdata.IConnectionCompletionOptions): Thenable<azdata.connection.Connection>;
	$listDatabases(connectionId: string): Thenable<string[]>;
	$getConnectionString(connectionId: string, includePassword: boolean): Thenable<string>;
	$getUriForConnection(connectionId: string): Thenable<string>;
	$connect(connectionProfile: azdata.IConnectionProfile): Thenable<azdata.ConnectionResult>;
}

export interface MainThreadCredentialManagementShape extends IDisposable {
	$registerCredentialProvider(handle: number): TPromise<any>;
	$unregisterCredentialProvider(handle: number): TPromise<any>;
}

export interface MainThreadSerializationProviderShape extends IDisposable {
	$registerSerializationProvider(handle: number): TPromise<any>;
	$unregisterSerializationProvider(handle: number): TPromise<any>;
}

function ni() { return new Error('Not implemented'); }

// --- proxy identifiers

export const SqlMainContext = {
	// SQL entries
	MainThreadAccountManagement: createMainId<MainThreadAccountManagementShape>('MainThreadAccountManagement'),
	MainThreadConnectionManagement: createMainId<MainThreadConnectionManagementShape>('MainThreadConnectionManagement'),
	MainThreadCredentialManagement: createMainId<MainThreadCredentialManagementShape>('MainThreadCredentialManagement'),
	MainThreadDataProtocol: createMainId<MainThreadDataProtocolShape>('MainThreadDataProtocol'),
	MainThreadObjectExplorer: createMainId<MainThreadObjectExplorerShape>('MainThreadObjectExplorer'),
	MainThreadBackgroundTaskManagement: createMainId<MainThreadBackgroundTaskManagementShape>('MainThreadBackgroundTaskManagement'),
	MainThreadSerializationProvider: createMainId<MainThreadSerializationProviderShape>('MainThreadSerializationProvider'),
	MainThreadResourceProvider: createMainId<MainThreadResourceProviderShape>('MainThreadResourceProvider'),
	MainThreadModalDialog: createMainId<MainThreadModalDialogShape>('MainThreadModalDialog'),
	MainThreadTasks: createMainId<MainThreadTasksShape>('MainThreadTasks'),
	MainThreadDashboardWebview: createMainId<MainThreadDashboardWebviewShape>('MainThreadDashboardWebview'),
	MainThreadModelView: createMainId<MainThreadModelViewShape>('MainThreadModelView'),
	MainThreadDashboard: createMainId<MainThreadDashboardShape>('MainThreadDashboard'),
	MainThreadModelViewDialog: createMainId<MainThreadModelViewDialogShape>('MainThreadModelViewDialog'),
	MainThreadQueryEditor: createMainId<MainThreadQueryEditorShape>('MainThreadQueryEditor'),
	MainThreadNotebook: createMainId<MainThreadNotebookShape>('MainThreadNotebook'),
	MainThreadNotebookDocumentsAndEditors: createMainId<MainThreadNotebookDocumentsAndEditorsShape>('MainThreadNotebookDocumentsAndEditors'),
	MainThreadExtensionManagement: createMainId<MainThreadExtensionManagementShape>('MainThreadExtensionManagement')
};

export const SqlExtHostContext = {
	ExtHostAccountManagement: createExtId<ExtHostAccountManagementShape>('ExtHostAccountManagement'),
	ExtHostConnectionManagement: createExtId<ExtHostConnectionManagementShape>('ExtHostConnectionManagement'),
	ExtHostCredentialManagement: createExtId<ExtHostCredentialManagementShape>('ExtHostCredentialManagement'),
	ExtHostDataProtocol: createExtId<ExtHostDataProtocolShape>('ExtHostDataProtocol'),
	ExtHostObjectExplorer: createExtId<ExtHostObjectExplorerShape>('ExtHostObjectExplorer'),
	ExtHostSerializationProvider: createExtId<ExtHostSerializationProviderShape>('ExtHostSerializationProvider'),
	ExtHostResourceProvider: createExtId<ExtHostResourceProviderShape>('ExtHostResourceProvider'),
	ExtHostModalDialogs: createExtId<ExtHostModalDialogsShape>('ExtHostModalDialogs'),
	ExtHostTasks: createExtId<ExtHostTasksShape>('ExtHostTasks'),
	ExtHostBackgroundTaskManagement: createExtId<ExtHostBackgroundTaskManagementShape>('ExtHostBackgroundTaskManagement'),
	ExtHostDashboardWebviews: createExtId<ExtHostDashboardWebviewsShape>('ExtHostDashboardWebviews'),
	ExtHostModelView: createExtId<ExtHostModelViewShape>('ExtHostModelView'),
	ExtHostModelViewTreeViews: createExtId<ExtHostModelViewTreeViewsShape>('ExtHostModelViewTreeViews'),
	ExtHostDashboard: createExtId<ExtHostDashboardShape>('ExtHostDashboard'),
	ExtHostModelViewDialog: createExtId<ExtHostModelViewDialogShape>('ExtHostModelViewDialog'),
	ExtHostQueryEditor: createExtId<ExtHostQueryEditorShape>('ExtHostQueryEditor'),
	ExtHostNotebook: createExtId<ExtHostNotebookShape>('ExtHostNotebook'),
	ExtHostNotebookDocumentsAndEditors: createExtId<ExtHostNotebookDocumentsAndEditorsShape>('ExtHostNotebookDocumentsAndEditors'),
	ExtHostExtensionManagement: createExtId<ExtHostExtensionManagementShape>('ExtHostExtensionManagement')
};

export interface MainThreadDashboardShape extends IDisposable {

}

export interface ExtHostDashboardShape {
	$onDidOpenDashboard(dashboard: azdata.DashboardDocument): void;
	$onDidChangeToDashboard(dashboard: azdata.DashboardDocument): void;
}

export interface MainThreadModalDialogShape extends IDisposable {
	$createDialog(handle: number): void;
	$disposeDialog(handle: number): void;
	$show(handle: number): void;
	$setTitle(handle: number, value: string): void;
	$setHtml(handle: number, value: string): void;
	$sendMessage(handle: number, value: any): Thenable<boolean>;
}

export interface ExtHostModalDialogsShape {
	$onMessage(handle: number, message: any): void;
	$onClosed(handle: number): void;
}

export interface ExtHostTasksShape {
	$executeContributedTask<T>(id: string, ...args: any[]): Thenable<T>;
	$getContributedTaskHandlerDescriptions(): TPromise<{ [id: string]: string | ITaskHandlerDescription }>;
}

export interface MainThreadTasksShape extends IDisposable {
	$registerTask(id: string): TPromise<any>;
	$unregisterTask(id: string): TPromise<any>;
}

export interface ExtHostDashboardWebviewsShape {
	$registerProvider(widgetId: string, handler: (webview: azdata.DashboardWebview) => void): void;
	$onMessage(handle: number, message: any): void;
	$onClosed(handle: number): void;
	$registerWidget(handle: number, id: string, connection: azdata.connection.Connection, serverInfo: azdata.ServerInfo): void;
}

export interface MainThreadDashboardWebviewShape extends IDisposable {
	$sendMessage(handle: number, message: string);
	$registerProvider(widgetId: string);
	$setHtml(handle: number, value: string);
}

export interface ExtHostModelViewShape {
	$registerProvider(widgetId: string, handler: (webview: azdata.ModelView) => void, extension: IExtensionDescription): void;
	$onClosed(handle: number): void;
	$registerWidget(handle: number, id: string, connection: azdata.connection.Connection, serverInfo: azdata.ServerInfo): void;
	$handleEvent(handle: number, id: string, eventArgs: any);
	$runCustomValidations(handle: number, id: string): Thenable<boolean>;
}

export interface ExtHostModelViewTreeViewsShape {
	$getChildren(treeViewId: string, treeItemHandle?: string): TPromise<ITreeComponentItem[]>;
	$createTreeView(handle: number, componentId: string, options: { treeDataProvider: vscode.TreeDataProvider<any> }, extension: IExtensionDescription): azdata.TreeComponentView<any>;
	$onNodeCheckedChanged(treeViewId: string, treeItemHandle?: string, checked?: boolean): void;
	$onNodeSelected(treeViewId: string, nodes: string[]): void;

	$setExpanded(treeViewId: string, treeItemHandle: string, expanded: boolean): void;
	$setSelection(treeViewId: string, treeItemHandles: string[]): void;
	$setVisible(treeViewId: string, visible: boolean): void;
}

export interface ExtHostBackgroundTaskManagementShape {
	$onTaskRegistered(operationId: string): void;
	$onTaskCanceled(operationId: string): void;
	$registerTask(operationInfo: azdata.BackgroundOperationInfo): void;
	$removeTask(operationId: string): void;
}

export interface MainThreadBackgroundTaskManagementShape extends IDisposable {
	$registerTask(taskInfo: azdata.TaskInfo): void;
	$updateTask(taskProgressInfo: azdata.TaskProgressInfo): void;
}

export interface MainThreadModelViewShape extends IDisposable {
	$registerProvider(id: string): void;
	$initializeModel(handle: number, rootComponent: IComponentShape): Thenable<void>;
	$clearContainer(handle: number, componentId: string): Thenable<void>;
	$addToContainer(handle: number, containerId: string, item: IItemConfig, index?: number): Thenable<void>;
	$removeFromContainer(handle: number, containerId: string, item: IItemConfig): Thenable<void>;
	$setLayout(handle: number, componentId: string, layout: any): Thenable<void>;
	$setProperties(handle: number, componentId: string, properties: { [key: string]: any }): Thenable<void>;
	$registerEvent(handle: number, componentId: string): Thenable<void>;
	$validate(handle: number, componentId: string): Thenable<boolean>;
	$setDataProvider(handle: number, componentId: string): Thenable<void>;
	$refreshDataProvider(handle: number, componentId: string, item?: any): Thenable<void>;
}

export interface ExtHostObjectExplorerShape {
}

export interface MainThreadObjectExplorerShape extends IDisposable {
	$getNode(connectionId: string, nodePath?: string): Thenable<azdata.NodeInfo>;
	$getActiveConnectionNodes(): Thenable<{ nodeInfo: azdata.NodeInfo, connectionId: string }[]>;
	$setExpandedState(connectionId: string, nodePath: string, expandedState: vscode.TreeItemCollapsibleState): Thenable<void>;
	$setSelected(connectionId: string, nodePath: string, selected: boolean, clearOtherSelections?: boolean): Thenable<void>;
	$getChildren(connectionId: string, nodePath: string): Thenable<azdata.NodeInfo[]>;
	$isExpanded(connectionId: string, nodePath: string): Thenable<boolean>;
	$findNodes(connectionId: string, type: string, schema: string, name: string, database: string, parentObjectNames: string[]): Thenable<azdata.NodeInfo[]>;
	$refresh(connectionId: string, nodePath: string): Thenable<azdata.NodeInfo>;
	$getNodeActions(connectionId: string, nodePath: string): Thenable<string[]>;
	$getSessionConnectionProfile(sessionId: string): Thenable<azdata.IConnectionProfile>;
}

export interface ExtHostModelViewDialogShape {
	$onButtonClick(handle: number): void;
	$onPanelValidityChanged(handle: number, valid: boolean): void;
	$onWizardPageChanged(handle: number, info: azdata.window.WizardPageChangeInfo): void;
	$updateWizardPageInfo(handle: number, pageHandles: number[], currentPageIndex: number): void;
	$validateNavigation(handle: number, info: azdata.window.WizardPageChangeInfo): Thenable<boolean>;
	$validateDialogClose(handle: number): Thenable<boolean>;
	$handleSave(handle: number): Thenable<boolean>;
}

export interface MainThreadModelViewDialogShape extends IDisposable {
	$openEditor(handle: number, modelViewId: string, title: string, options?: azdata.ModelViewEditorOptions, position?: vscode.ViewColumn): Thenable<void>;
	$openDialog(handle: number, dialogName?: string): Thenable<void>;
	$closeDialog(handle: number): Thenable<void>;
	$setDialogDetails(handle: number, details: IModelViewDialogDetails): Thenable<void>;
	$setTabDetails(handle: number, details: IModelViewTabDetails): Thenable<void>;
	$setButtonDetails(handle: number, details: IModelViewButtonDetails): Thenable<void>;
	$openWizard(handle: number): Thenable<void>;
	$closeWizard(handle: number): Thenable<void>;
	$setWizardPageDetails(handle: number, details: IModelViewWizardPageDetails): Thenable<void>;
	$setWizardDetails(handle: number, details: IModelViewWizardDetails): Thenable<void>;
	$addWizardPage(wizardHandle: number, pageHandle: number, pageIndex: number): Thenable<void>;
	$removeWizardPage(wizardHandle: number, pageIndex: number): Thenable<void>;
	$setWizardPage(wizardHandle: number, pageIndex: number): Thenable<void>;
	$setDirty(handle: number, isDirty: boolean): void;
}
export interface ExtHostQueryEditorShape {
}

export interface MainThreadQueryEditorShape extends IDisposable {
	$connect(fileUri: string, connectionId: string): Thenable<void>;
	$runQuery(fileUri: string): void;
}

export interface ExtHostNotebookShape {

	/**
	 * Looks up a notebook manager for a given notebook URI
	 * @param {number} providerHandle
	 * @param {vscode.Uri} notebookUri
	 * @returns {Thenable<string>} handle of the manager to be used when sending
	 */
	$getNotebookManager(providerHandle: number, notebookUri: UriComponents): Thenable<INotebookManagerDetails>;
	$handleNotebookClosed(notebookUri: UriComponents): void;

	// Server Manager APIs
	$doStartServer(managerHandle: number): Thenable<void>;
	$doStopServer(managerHandle: number): Thenable<void>;

	// Content Manager APIs
	$getNotebookContents(managerHandle: number, notebookUri: UriComponents): Thenable<azdata.nb.INotebookContents>;
	$save(managerHandle: number, notebookUri: UriComponents, notebook: azdata.nb.INotebookContents): Thenable<azdata.nb.INotebookContents>;

	// Session Manager APIs
	$refreshSpecs(managerHandle: number): Thenable<azdata.nb.IAllKernels>;
	$startNewSession(managerHandle: number, options: azdata.nb.ISessionOptions): Thenable<INotebookSessionDetails>;
	$shutdownSession(managerHandle: number, sessionId: string): Thenable<void>;

	// Session APIs
	$changeKernel(sessionId: number, kernelInfo: azdata.nb.IKernelSpec): Thenable<INotebookKernelDetails>;
	$configureKernel(sessionId: number, kernelInfo: azdata.nb.IKernelSpec): Thenable<void>;
	$configureConnection(sessionId: number, connection: azdata.IConnectionProfile): Thenable<void>;

	// Kernel APIs
	$getKernelReadyStatus(kernelId: number): Thenable<azdata.nb.IInfoReply>;
	$getKernelSpec(kernelId: number): Thenable<azdata.nb.IKernelSpec>;
	$requestComplete(kernelId: number, content: azdata.nb.ICompleteRequest): Thenable<azdata.nb.ICompleteReplyMsg>;
	$requestExecute(kernelId: number, content: azdata.nb.IExecuteRequest, disposeOnDone?: boolean): Thenable<INotebookFutureDetails>;
	$interruptKernel(kernelId: number): Thenable<void>;

	// Future APIs
	$sendInputReply(futureId: number, content: azdata.nb.IInputReply): void;
	$disposeFuture(futureId: number): void;
}

export interface MainThreadNotebookShape extends IDisposable {
	$registerNotebookProvider(providerId: string, handle: number): void;
	$unregisterNotebookProvider(handle: number): void;
	$onFutureMessage(futureId: number, type: FutureMessageType, payload: azdata.nb.IMessage): void;
	$onFutureDone(futureId: number, done: INotebookFutureDone): void;
}

export interface INotebookDocumentsAndEditorsDelta {
	removedDocuments?: UriComponents[];
	addedDocuments?: INotebookModelAddedData[];
	removedEditors?: string[];
	addedEditors?: INotebookEditorAddData[];
	newActiveEditor?: string;
}

export interface INotebookModelAddedData {
	uri: UriComponents;
	providerId: string;
	providers: string[];
	isDirty: boolean;
	cells: azdata.nb.NotebookCell[];
}

export interface INotebookModelChangedData {
	uri: UriComponents;
	providerId: string;
	providers: string[];
	isDirty: boolean;
	cells: azdata.nb.NotebookCell[];
	kernelSpec: azdata.nb.IKernelSpec;
}

export interface INotebookEditorAddData {
	id: string;
	documentUri: UriComponents;
	editorPosition: EditorViewColumn;
}

export interface INotebookShowOptions {
	position?: EditorViewColumn;
	preserveFocus?: boolean;
	preview?: boolean;
	providerId?: string;
	connectionId?: string;
	defaultKernel?: azdata.nb.IKernelSpec;
}

export interface ExtHostNotebookDocumentsAndEditorsShape {
	$acceptDocumentsAndEditorsDelta(delta: INotebookDocumentsAndEditorsDelta): void;
	$acceptModelChanged(strURL: UriComponents, e: INotebookModelChangedData);
}

export interface MainThreadNotebookDocumentsAndEditorsShape extends IDisposable {
	$trySaveDocument(uri: UriComponents): Thenable<boolean>;
	$tryShowNotebookDocument(resource: UriComponents, options: INotebookShowOptions): TPromise<string>;
	$tryApplyEdits(id: string, modelVersionId: number, edits: ISingleNotebookEditOperation[], opts: IUndoStopOptions): TPromise<boolean>;
	$runCell(id: string, cellUri: UriComponents): TPromise<boolean>;
}

export interface ExtHostExtensionManagementShape {
	$install(vsixPath: string): Thenable<string>;
}

export interface MainThreadExtensionManagementShape extends IDisposable {
	$install(vsixPath: string): Thenable<string>;
}<|MERGE_RESOLUTION|>--- conflicted
+++ resolved
@@ -454,12 +454,8 @@
 	/**
 	 * DacFx generate deploy plan
 	 */
-<<<<<<< HEAD
-	$generateDeployPlan(handle: number, packageFilePath: string, databaseName: string, ownerUri: string, taskExecutionMode: sqlops.TaskExecutionMode): Thenable<sqlops.GenerateDeployPlanResult> { throw ni(); }
-=======
 	$generateDeployPlan(handle: number, packageFilePath: string, databaseName: string, ownerUri: string, taskExecutionMode: azdata.TaskExecutionMode): Thenable<azdata.GenerateDeployPlanResult> { throw ni(); }
 
->>>>>>> 60319ca6
 }
 
 /**
